// This Source Code Form is subject to the terms of the Mozilla Public
// License, v. 2.0. If a copy of the MPL was not distributed with this
// file, You can obtain one at https://mozilla.org/MPL/2.0/.

use kobold::prelude::*;
use wasm_bindgen::prelude::*;

use fast_qr::qr::QRBuilder;
use kobold::diff::fence;
use web_sys::CanvasRenderingContext2d;

#[component(size?: 200)]
pub fn KoboldQR(data: &str, size: usize) -> impl View + '_ {
    fence(data, move || {
        let qr = QRBuilder::new(data).build().ok()?;
        let pixel = ((size / qr.size) + 1) * 2;
        let pixels = qr.size * pixel;
        let style = format!("width: {size}px; height: {size}px;");

        Some(
            view! {
<<<<<<< HEAD
                <canvas width={size} height={size} style="width: 50px; height: 50px;" />
=======
                <canvas width={pixels} height={pixels} {style} />
>>>>>>> 1bd25ca2
            }
            .on_render(move |canvas| {
                let ctx = match canvas.get_context("2d") {
                    Ok(Some(ctx)) => ctx.unchecked_into::<CanvasRenderingContext2d>(),
                    _ => return,
                };

                ctx.clear_rect(0., 0., pixels as f64, pixels as f64);

                for (y, row) in qr.data.chunks(qr.size).take(qr.size).enumerate() {
                    let mut row = row.iter().enumerate();

                    while let Some((x, m)) = row.next() {
                        if !m.value() {
                            continue;
                        }

                        let w = 1 + (&mut row).take_while(|(_, m)| m.value()).count();

                        ctx.fill_rect(
                            (x * pixel) as f64,
                            (y * pixel) as f64,
                            (w * pixel) as f64,
                            pixel as f64,
                        )
                    }
                }
            }),
        )
    })
}<|MERGE_RESOLUTION|>--- conflicted
+++ resolved
@@ -19,11 +19,7 @@
 
         Some(
             view! {
-<<<<<<< HEAD
-                <canvas width={size} height={size} style="width: 50px; height: 50px;" />
-=======
-                <canvas width={pixels} height={pixels} {style} />
->>>>>>> 1bd25ca2
+                <canvas width={pixels} height={pixels} style="width: 50px; height: 50px;" />
             }
             .on_render(move |canvas| {
                 let ctx = match canvas.get_context("2d") {
